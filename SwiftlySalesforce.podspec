--- conflicted
+++ resolved
@@ -1,14 +1,8 @@
 Pod::Spec.new do |s|
 
 s.name             = "SwiftlySalesforce"
-<<<<<<< HEAD
 s.version          = "7.0.0"
 s.summary          = "An easy-to-use Swift framework for building iOS apps that integrate with the Salesforce Platform"
-=======
-s.version          = "6.0.7"
-s.summary          = "A Swift framework for the rapid development of native iOS apps on the Salesforce Platform"
->>>>>>> f16ca1e1
-
 
   s.description      = <<-DESC
 				An easy-to-use Swift framework for building iOS apps that integrate with the Salesforce Platform. Swiftly Salesforce uses 'promises' to simplify Salesforce REST API calls, and OAuth2 authentication.
